/*
 * Wire
 * Copyright (C) 2016 Wire Swiss GmbH
 *
 * This program is free software: you can redistribute it and/or modify
 * it under the terms of the GNU General Public License as published by
 * the Free Software Foundation, either version 3 of the License, or
 * (at your option) any later version.
 *
 * This program is distributed in the hope that it will be useful,
 * but WITHOUT ANY WARRANTY; without even the implied warranty of
 * MERCHANTABILITY or FITNESS FOR A PARTICULAR PURPOSE. See the
 * GNU General Public License for more details.
 *
 * You should have received a copy of the GNU General Public License
 * along with this program. If not, see <http://www.gnu.org/licenses/>.
 */
package com.waz.service.conversation

import android.content.Context
import com.waz.ZLog._
import com.waz.content._
import com.waz.model.ConversationData.ConversationType
import com.waz.model.UserData.ConnectionStatus
import com.waz.model.{ConvId, UserData, UserId}
import com.waz.service.UserService
import com.waz.threading.SerialDispatchQueue
import com.waz.utils.events.EventContext
import com.waz.utils.{BiRelation, ThrottledProcessingQueue}
import com.waz.zms.R

import scala.collection.{GenTraversable, breakOut}
import scala.concurrent.Future
import scala.concurrent.duration._
import scala.util.Try

/**
 * Updates conversation names when any dependency changes (members list, user names).
 */
class NameUpdater(context: Context, users: UserService, usersStorage: UsersStorage, convs: ConversationStorage, membersStorage: MembersStorage) {

  private implicit val tag: LogTag = logTagFor[NameUpdater]
  private implicit val ev = EventContext.Global
  private implicit val dispatcher = new SerialDispatchQueue(name = "NameUpdaterQueue")

  import users._

  private lazy val emptyConversationName = Try(context.getResources.getString(R.string.zms_empty_conversation_name)).getOrElse("Empty conversation")

  // unnamed group conversations with active members
  // we are keeping that in memory, it should be fine,
  // ppl usually don't have many unnamed group conversations (especially with many users)
  private var groupConvs = Set.empty[ConvId]
  private var groupMembers = BiRelation.empty[ConvId, UserId]

  private val queue = new ThrottledProcessingQueue[Any](500.millis, { ids => updateGroupNames(ids.toSet) }, "GroupConvNameUpdater")

  // load groups and members
  lazy val init = for {
    all <- convs.getAll
    groups = all.filter(c => c.convType == ConversationType.Group && c.name.isEmpty)
    members <- Future.traverse(groups) { c => membersStorage.getActiveUsers(c.id) map (c.id -> _) }
  } yield {
    groupConvs ++= groups.map(_.id)
    addMembers(members)
  }

  def registerForUpdates(): Unit = {

    usersStorage.onAdded { onUsersChanged(_) }
    usersStorage.onUpdated { updates =>
      onUsersChanged(updates.collect {
        case (prev, current) if prev.name != current.name || prev.displayName != current.displayName => current
      })
    }

    convs.onAdded { cs =>
      val unnamedGroups = cs.collect { case c if c.convType == ConversationType.Group && c.name.isEmpty => c.id }
      if (unnamedGroups.nonEmpty) {
        init map { _ =>
          groupConvs ++= unnamedGroups
          addMembersForConvs(unnamedGroups)
        }
      }
    }

    convs.onUpdated { updates =>
      val changedGroups = updates.collect {
        case (prev, conv) if conv.convType == ConversationType.Group && prev.name.isDefined != conv.name.isDefined => conv
      }

      if (changedGroups.nonEmpty) {
        val (named, unnamed) = changedGroups.partition(_.name.isDefined)
        val namedIds = named.map(_.id)
        val unnamedIds = unnamed.map(_.id)

        init map { _ =>
          groupConvs = groupConvs -- namedIds ++ unnamedIds
          if (named.nonEmpty)
            groupMembers = groupMembers.removeAllLeft(namedIds)
          if (unnamed.nonEmpty)
            addMembersForConvs(unnamedIds) map { _ => queue.enqueue(unnamedIds)}
        }
      }
    }

    membersStorage.onChanged { members =>
      init map { _ =>
        val ms = members.filter(m => groupConvs(m.convId))
        val (active, inactive) = ms.partition(_.active)
        groupMembers = groupMembers -- inactive.map(m => m.convId -> m.userId) ++ active.map(m => m.convId -> m.userId)

        queue.enqueue(ms.map(_.convId).distinct)
      }
    }
  }

  def forceNameUpdate(id: ConvId) = convs.get(id) flatMap {
    case Some(conv) if conv.convType == ConversationType.Group =>
      for {
<<<<<<< HEAD
        members <- membersStorage.get(conv.id)
=======
        members <- membersStorage.getByConv(conv.id)
>>>>>>> b9ef568d
        users <- usersStorage.getAll(members.map(_.userId).filter(_ != selfUserId))
        name = generatedName(users.map(_.map(_.getDisplayName)))
        res <- convs.update(conv.id,  _.copy(generatedName = name))
      } yield res
    case Some(conv) => // one to one conv should use full user name
      usersStorage.get(UserId(conv.id.str)) flatMap {
        case Some(user) => convs.update(conv.id, _.copy(generatedName = user.name))
        case None => Future successful None
      }
    case None =>
      Future successful None
  }

  private def addMembersForConvs(convs: Traversable[ConvId]) =
    Future.traverse(convs) { c => membersStorage.getActiveUsers(c) map (c -> _) } map addMembers

  private def addMembers(members: Traversable[(ConvId, Seq[UserId])]) =
    groupMembers ++= members.flatMap { case (c, us) => us.map(c -> _) }


  private def onUsersChanged(users: Seq[UserData]) = {

    def updateGroups() = queue.enqueue(users.map(_.id))

    def updateOneToOnes() = {
      val names: Map[ConvId, String] = users.collect {
        case u if u.connection != ConnectionStatus.Unconnected => ConvId(u.id.str) -> u.name // one to one use full name
      } (breakOut)

      if (names.isEmpty) Future successful Nil
      else convs.updateAll2(names.keys, { c => c.copy(generatedName = names(c.id)) })
    }

    updateGroups()
    updateOneToOnes()
  }


  private def updateGroupNames(ids: Set[Any]) = init flatMap { _ =>
    val convIds = ids flatMap {
      case id: ConvId => Seq(id)
      case id: UserId => groupMembers.foreset(id)
      case _ => Nil
    }

    val members: Map[ConvId, Seq[UserId]] = convIds.map { id => id -> groupMembers.afterset(id).toSeq } (breakOut)
    val users = members.flatMap(_._2).toSeq.distinct.filter(_ != selfUserId)

    usersStorage.getAll(users) flatMap { uds =>
      val names: Map[UserId, Option[String]] = users.zip(uds.map(_.map(_.getDisplayName)))(breakOut)
      val convNames = members.mapValues { us => generatedName(us.filter(_ != selfUserId) map { names.get(_).flatten }) }
      convs.updateAll2(convIds, { c => convNames.get(c.id).fold(c) { name => c.copy(generatedName = name) } })
    }
  }

  private def generatedName(userNames: GenTraversable[Option[String]]): String = {
    val generated = userNames.flatten.filter(_.nonEmpty).mkString(", ")
    if (generated.isEmpty) emptyConversationName else generated
  }
}

object NameUpdater {
  def generatedName(convType: ConversationType)(users: GenTraversable[UserData]): String = {
    val us = users.filter(_.connection != ConnectionStatus.Self)
    if (convType == ConversationType.Group) us.map(user => user.getDisplayName).filter(_.nonEmpty).mkString(", ")
    else us.headOption.fold("")(_.name)
  }
}<|MERGE_RESOLUTION|>--- conflicted
+++ resolved
@@ -118,11 +118,7 @@
   def forceNameUpdate(id: ConvId) = convs.get(id) flatMap {
     case Some(conv) if conv.convType == ConversationType.Group =>
       for {
-<<<<<<< HEAD
-        members <- membersStorage.get(conv.id)
-=======
         members <- membersStorage.getByConv(conv.id)
->>>>>>> b9ef568d
         users <- usersStorage.getAll(members.map(_.userId).filter(_ != selfUserId))
         name = generatedName(users.map(_.map(_.getDisplayName)))
         res <- convs.update(conv.id,  _.copy(generatedName = name))
